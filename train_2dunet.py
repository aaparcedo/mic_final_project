--- conflicted
+++ resolved
@@ -125,17 +125,7 @@
     
     # training loop
     for batch_idx, batch in enumerate(train_progress):
-<<<<<<< HEAD
-        images = batch["image"].unsqueeze(dim=1).to(device) # add channel dimension, image.shape = [B, 1, 512, 512]
-        masks = batch["mask"].unsqueeze(dim=1).to(device) # add channel dimension, mask.shape = [B, 1, 512, 512]
-        # Model-specific forward
-        if wandb.config.model_type == "PMFSNet":
-            logits = model(images)
-        else:
-            logits = get_segmentation_output(model, images)
-        # logits = model(images) # logits.shape (B, C, H, W)
-        loss = criterion(logits, masks)
-=======
+
         image = batch["image"].unsqueeze(dim=1).to(device) # add channel dimension, image.shape = [B, 1, 512, 512]
         mask = batch["mask"].unsqueeze(dim=1).to(device) # add channel dimension, mask.shape = [B, 1, 512, 512]
         diagnosis = batch["diagnosis"].to(device) # diagnosis.shape = [B, 1]
@@ -144,13 +134,18 @@
         
         optimizer.zero_grad()
         
+        #if wandb.config.model_type == "PMFSNet":
+        #    logits = model(images)
+        #else:
+        #    logits = get_segmentation_output(model, images)
+
+        
         seg_preds, cls_preds = model(image) # seg_preds.shape (B, C, H, W), cls_preds.shape [B, NUM_CLASSES]
         seg_loss = seg_criterion(seg_preds, mask)
         cls_loss = cls_criterion(cls_preds, diagnosis)
         
         combined_loss = seg_loss + cls_loss
         combined_loss.backward()
->>>>>>> 153c9f87
         
         train_loss += combined_loss.item()
 
@@ -169,13 +164,6 @@
     val_total_cls_accuracy = 0.0
     with torch.no_grad():
         for batch_idx, batch in enumerate(val_progress):
-<<<<<<< HEAD
-            images = batch["image"].unsqueeze(dim=1).to(device) # add channel dimension, image.shape = [B, 1, 512, 512]
-            masks = batch["mask"].unsqueeze(dim=1).to(device) # add channel dimension, mask.shape = [B, 1, 512, 512]
-            
-            logits = model(images) # logits.shape (B, C, H, W)
-            loss = criterion(logits, masks)
-=======
             image = batch["image"].unsqueeze(dim=1).to(device) # add channel dimension, image.shape = [B, 1, 512, 512]
             mask = batch["mask"].unsqueeze(dim=1).to(device) # add channel dimension, mask.shape = [B, 1, 512, 512]
             diagnosis = batch["diagnosis"].to(device) # diagnosis.shape = [B, 1]
@@ -188,28 +176,20 @@
             
             combined_loss = (seg_loss + cls_loss)
             
-            val_loss += combined_loss.item()
->>>>>>> 153c9f87
-            
+            val_loss += combined_loss.item()            
             val_progress.set_postfix({'val loss': (val_loss / (batch_idx + 1))})
             
-<<<<<<< HEAD
-            tp, fp, fn, tn = smp.metrics.get_stats(logits, masks.round().long(), mode='binary', threshold=0.5)
-=======
+
             tp, fp, fn, tn = smp.metrics.get_stats(seg_preds, mask.round().long(), mode='binary', threshold=0.5)
->>>>>>> 153c9f87
             
             val_total_dice_score += smp.metrics.f1_score(tp, fp, fn, tn, reduction=REDUCTION, class_weights=CLASS_WEIGHTS)
             val_total_iou_score += smp.metrics.iou_score(tp, fp, fn, tn, reduction=REDUCTION, class_weights=CLASS_WEIGHTS)
             val_total_recall_score += smp.metrics.recall(tp, fp, fn, tn, reduction=REDUCTION, class_weights=CLASS_WEIGHTS)
             val_total_precision_score += smp.metrics.precision(tp, fp, fn, tn, reduction=REDUCTION, class_weights=CLASS_WEIGHTS)
-            
-<<<<<<< HEAD
-=======
+
             _, predicted_classes = torch.max(cls_preds, dim=1)
             val_total_cls_accuracy += (predicted_classes == diagnosis).float().mean()
             
->>>>>>> 153c9f87
         val_loss /= len(val_loader)
         val_total_dice_score /= len(val_loader)
         val_total_iou_score /= len(val_loader)
@@ -279,13 +259,6 @@
 test_progress = tqdm(test_loader, desc="Testing")
 with torch.no_grad():
     for batch_idx, batch in enumerate(test_progress):
-<<<<<<< HEAD
-        images = batch["image"].unsqueeze(dim=1).to(device) # add channel dimension, image.shape = [B, 1, 512, 512]
-        masks = batch["mask"].unsqueeze(dim=1).to(device) # add channel dimension, mask.shape = [B, 1, 512, 512]
-        
-        logits = model(images) # logits.shape (B, C, H, W)
-        loss = criterion(logits, masks)
-=======
         image = batch["image"].unsqueeze(dim=1).to(device) # add channel dimension, image.shape = [B, 1, 512, 512]
         mask = batch["mask"].unsqueeze(dim=1).to(device) # add channel dimension, mask.shape = [B, 1, 512, 512]
         diagnosis = batch["diagnosis"].to(device) # diagnosis.shape = [B, 1]
@@ -293,16 +266,11 @@
         seg_preds, cls_preds = model(image) # seg_preds.shape (B, C, H, W), cls_preds.shape [B, NUM_CLASSES]
         seg_loss = seg_criterion(seg_preds, mask)
         cls_loss = cls_criterion(cls_preds, diagnosis)
->>>>>>> 153c9f87
         
         test_loss += (seg_loss + cls_loss).item()
         test_progress.set_postfix({'test loss': (test_loss / (batch_idx + 1))})
         
-<<<<<<< HEAD
-        tp, fp, fn, tn = smp.metrics.get_stats(logits, masks.round().long(), mode='binary', threshold=0.5)
-=======
         tp, fp, fn, tn = smp.metrics.get_stats(seg_preds, mask.round().long(), mode='binary', threshold=0.5)
->>>>>>> 153c9f87
         
         test_total_dice_score += smp.metrics.f1_score(tp, fp, fn, tn, reduction=REDUCTION, class_weights=CLASS_WEIGHTS)
         test_total_iou_score += smp.metrics.iou_score(tp, fp, fn, tn, reduction=REDUCTION, class_weights=CLASS_WEIGHTS)
